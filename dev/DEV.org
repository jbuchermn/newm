--- conflicted
+++ resolved
@@ -1,7 +1,5 @@
 #+TITLE: newm developer information
 
-<<<<<<< HEAD
-=======
 * Current (v0.2)
 ** Bugs / Technical debt
 *** WAIT Bug: Occasionally orphan states do appear (last time GIMP-2.99, alacritty -e nmtui without nm running)
@@ -40,7 +38,6 @@
 ** Allow certain overlays to start during animations (e.g. 3/4-Finger-Swipe during animation one view)
 ** Autoplace the first couple of windows more like i3 (i.e. resizing existing windows / tiling)
 
->>>>>>> 830b2139
 
 * Setup clean arch chroot / qemu for testing
 
