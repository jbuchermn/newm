--- conflicted
+++ resolved
@@ -7,13 +7,9 @@
 **** WAIT Issues on wakeup with login managers
 
 ** Improvements
-<<<<<<< HEAD
-*** TODO Kill moot animations (e.g. focusing different window by shortcut where both are visible)
-=======
 *** DONE Swiping between fullscreen windows should not exit fullscreen
 *** DONE Kill moot animations (e.g. focusing different window by shortcut where both are visible)
 *** TODO Diagonal movements
->>>>>>> ceae9d4f
 *** TODO Clean-up state validation logic, e.g.: When rescaling a window which results in a different viewpoint afterwards, this adjustment is only triggered after releasing Mod
 *** TODO Update focus after animation / gesture
 *** TODO Configurable locking behaviour (blur, dim, squish) - don't expose texture_shaders as config option
