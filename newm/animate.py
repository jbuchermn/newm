from __future__ import annotations
from typing import TypeVar, Generic, Optional

from abc import abstractmethod
import logging
import time
from threading import Lock

from .interpolation import Interpolation
from .state import LayoutState
from .config import configured_value


logger = logging.getLogger(__name__)

StateT = TypeVar('StateT')

conf_debug_freq = configured_value('debug.animation_frequency', 58.)

class Animatable:
    @abstractmethod
    def flush_animation(self) -> None:
        pass
    @abstractmethod
    def animate(self, old_state: LayoutState, new_state: LayoutState, dt: float) -> None:
        pass

class Animate(Generic[StateT]):
    def __init__(self) -> None:
        self._animation: Optional[tuple[Interpolation[StateT], float, float, float, int]] = None
        self._animation_lock = Lock()

    def _process(self, default_state: StateT) -> StateT:
        with self._animation_lock:
            if self._animation is not None:
                interpolation, s, d, last_ts, frame = self._animation
                frame += 1

                if frame == 1:
                    t = time.time()
                    s, last_ts = t - 1./120., t - 1./120.

                ts = time.time()
                if ts - last_ts > 1. / conf_debug_freq():
                    logger.debug("TIMER(%20s, %s): Slow animation frame (%2d): %.2fms = %.2ffps", self.__class__.__name__, id(self), frame, 1000. * (ts-last_ts), 1. / (ts-last_ts))
                self._animation = interpolation, s, d, ts, frame

                perc = min((ts - s) / d, 1.0)

                self.damage_in_animation()
                return interpolation.get(perc)
            else:
                return default_state

    def flush_animation(self) -> None:
        with self._animation_lock:
            self._animation = None

    def _animate(self, interp: Interpolation[StateT], dt: float) -> None:
<<<<<<< HEAD
        self._animation = (interp, -1, dt, -1, 0)
        self.damage()
=======
        self._animation = (interp, -1, dt, -1)
        self.damage_in_animation()
>>>>>>> a2cd4a1c

    def get_final_time(self) -> Optional[float]:
        if self._animation is not None and self._animation[1] > 0.:
            return self._animation[1] + self._animation[2]
        return None

    @abstractmethod
    def damage_in_animation(self) -> None:
        pass<|MERGE_RESOLUTION|>--- conflicted
+++ resolved
@@ -57,13 +57,8 @@
             self._animation = None
 
     def _animate(self, interp: Interpolation[StateT], dt: float) -> None:
-<<<<<<< HEAD
         self._animation = (interp, -1, dt, -1, 0)
-        self.damage()
-=======
-        self._animation = (interp, -1, dt, -1)
         self.damage_in_animation()
->>>>>>> a2cd4a1c
 
     def get_final_time(self) -> Optional[float]:
         if self._animation is not None and self._animation[1] > 0.:
