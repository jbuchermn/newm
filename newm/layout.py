--- conflicted
+++ resolved
@@ -956,7 +956,6 @@
             logger.warn("Missing state: %s" % self)
 
     def command(self, cmd: str, arg: Optional[str]=None) -> Optional[str]:
-<<<<<<< HEAD
         generic_msg = f'command: {cmd}'
         logger.debug("Received " + generic_msg)
 
@@ -979,36 +978,6 @@
             "close-virtual-output": lambda: self.close_virtual_output(arg) if arg is not None else False,
         }
         return cmd_options.get(cmd, lambda: "Unknown " + generic_msg)()
-=======
-        logger.debug("Received command %s", cmd)
-        if cmd == "lock":
-            self.ensure_locked()
-        elif cmd == "lock-pre":
-            self.ensure_locked(anim=False)
-        elif cmd == "lock-post":
-            self._update_idle(True)
-            self.ensure_locked(anim=False)
-        elif cmd == "config":
-            return print_config()
-        elif cmd == "debug":
-            return self.debug_str()
-        elif cmd == "inhibit-idle":
-            self._idle_inhibit_user = True
-        elif cmd == "finish-inhibit-idle":
-            self._idle_inhibit_user = False
-        elif cmd == "close-launcher":
-            if isinstance(self.overlay, LauncherOverlay):
-                self.exit_overlay()
-        elif cmd == "open-virtual-output" and arg is not None:
-            self.open_virtual_output(arg)
-        elif cmd == "close-virtual-output" and arg is not None:
-            self.close_virtual_output(arg)
-        else:
-            return "Unknown command: %s" % cmd
-
-
-        return None
->>>>>>> 58e89dbe
 
     def launch_app(self, cmd: str) -> None:
         """
