{
  description = "newm - Wayland compositor";

  inputs = {
    nixpkgs.url = "github:nixos/nixpkgs/nixos-unstable";
    flake-utils.url = "github:numtide/flake-utils";
<<<<<<< HEAD
    pywm.url = "github:jbuchermn/pywm/0cca4a8";
=======
    pywm.url = "github:jbuchermn/pywm";
>>>>>>> 9915e367
    pywm.inputs.nixpkgs.follows = "nixpkgs";
  };

  outputs = { self, nixpkgs, pywm, flake-utils }:
  flake-utils.lib.eachDefaultSystem (
    system:
    let
      pkgs = nixpkgs.legacyPackages.${system}; 
      pywmpkg = pywm.packages.${system};
    in
    {
      packages.newm =
        pkgs.python3.pkgs.buildPythonApplication rec {
          pname = "newm";
          version = "0.3alpha";

          src = ./.;

          propagatedBuildInputs = with pkgs.python3Packages; [
            pywmpkg.pywm
            pycairo
            psutil
            websockets
            python-pam
            pyfiglet
            fuzzywuzzy
          ];

          setuptoolsCheckPhase = "true";
        };
      }
      );
    }<|MERGE_RESOLUTION|>--- conflicted
+++ resolved
@@ -4,11 +4,7 @@
   inputs = {
     nixpkgs.url = "github:nixos/nixpkgs/nixos-unstable";
     flake-utils.url = "github:numtide/flake-utils";
-<<<<<<< HEAD
-    pywm.url = "github:jbuchermn/pywm/0cca4a8";
-=======
     pywm.url = "github:jbuchermn/pywm";
->>>>>>> 9915e367
     pywm.inputs.nixpkgs.follows = "nixpkgs";
   };
 
