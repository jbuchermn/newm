--- conflicted
+++ resolved
@@ -7,13 +7,8 @@
 import logging
 import pathlib
 import importlib
-<<<<<<< HEAD
 from pyfiglet import Figlet  # type: ignore
-from fuzzywuzzy import process  # type: ignore
-=======
-from pyfiglet import Figlet
-from thefuzz import process
->>>>>>> 76cfe6cb
+from thefuzz import process  # type: ignore
 
 logger = logging.getLogger(__name__)
 
